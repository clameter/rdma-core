#!/usr/bin/env python
# Copyright 2017 Obsidian Research Corp.
# Licensed under BSD (MIT variant) or GPLv2. See COPYING.
"""check-build - Run static checks on a build"""
import argparse
import inspect
import os
import re
import shutil
import subprocess
import tempfile
import sys
import copy
from contextlib import contextmanager;

def get_src_dir():
    """Get the source directory using git"""
    git_top = subprocess.check_output(["git","rev-parse","--git-dir"]).strip();
    if git_top == ".git":
        return ".";
    return os.path.dirname(git_top);

def get_package_version(args):
    """Return PACKAGE_VERSION from CMake"""
    with open(os.path.join(args.SRC,"CMakeLists.txt")) as F:
        for ln in F:
            g = re.match(r'^set\(PACKAGE_VERSION "(.+)"\)',ln)
            if g is None:
                continue;
            return g.group(1);
    raise RuntimeError("Could not find version");

@contextmanager
def inDirectory(dir):
    cdir = os.getcwd();
    try:
        os.chdir(dir);
        yield True;
    finally:
        os.chdir(cdir);

@contextmanager
def private_tmp():
    """Simple version of Python 3's tempfile.TemporaryDirectory"""
    dfn = tempfile.mkdtemp();
    try:
        yield dfn;
    finally:
        shutil.rmtree(dfn);

# -------------------------------------------------------------------------

def get_symbol_vers(fn,exported=True):
    """Return the symbol version suffixes from the ELF file, eg IB_VERBS_1.0, etc"""
    syms = subprocess.check_output(["readelf","--wide","-s",fn]);
    go = False;
    res = set();
    for I in syms.splitlines():
        if I.startswith("Symbol table '.dynsym'"):
            go = True;
            continue;

        if I.startswith(" ") and go:
            itms = I.split();
            if exported:
                if (len(itms) == 8 and itms[3] == "OBJECT" and
                    itms[4] == "GLOBAL" and itms[6] == "ABS"):
                    res.add(itms[7]);
            else:
                if (len(itms) >= 8 and itms[3] == "FUNC" and
                    itms[4] == "GLOBAL" and itms[6] == "UND"):
                    res.add(itms[7]);
        else:
            go = False;
    if not res:
        raise ValueError("Failed to read ELF symbol versions from %r"%(fn));
    return res;

def check_lib_symver(args,fn):
    g = re.match(r"lib([^.]+)\.so\.(\d+)\.(\d+)\.(.*)",fn);
    if g.group(4) != args.PACKAGE_VERSION:
        raise ValueError("Shared Library filename %r does not have the package version %r (%r)%"(
            fn,args.PACKAGE_VERSION,g.groups()));

    # umad used the wrong symbol version name when they moved to soname 3.0
    if g.group(1) == "ibumad":
        newest_symver = "%s_%s.%s"%(g.group(1).upper(),'1',g.group(3));
    else:
        newest_symver = "%s_%s.%s"%(g.group(1).upper(),g.group(2),g.group(3));

    syms = get_symbol_vers(fn);
    if newest_symver not in syms:
        raise ValueError("Symbol version %r implied by filename %r not in ELF (%r)"%(
            newest_symver,fn,syms));

    # The private symbol tag should also be older than the package version
    private = set(I for I in syms if "PRIVATE" in I)
    if len(private) > 1:
        raise ValueError("Too many private symbol versions in ELF %r (%r)"%(fn,private));
    if private:
        private_rel = list(private)[0].split('_')[-1];
        if private_rel > args.PACKAGE_VERSION:
            raise ValueError("Private Symbol Version %r is newer than the package version %r"%(
                private,args.PACKAGE_VERSION));

    syms = list(syms - private);
    syms.sort(key=lambda x:re.split('[._]',x));
    if newest_symver != syms[-1]:
        raise ValueError("Symbol version %r implied by filename %r not the newest in ELF (%r)"%(
            newest_symver,fn,syms));

def test_lib_names(args):
    """Check that the library filename matches the symbol versions"""
    libd = os.path.join(args.BUILD,"lib");

    # List of shlibs that follow the ABI guidelines
    libs = {};
    with inDirectory(libd):
        for fn in os.listdir("."):
            if os.path.islink(fn):
                lfn = os.readlink(fn);
                if not os.path.islink(lfn):
                    check_lib_symver(args,lfn);
# -------------------------------------------------------------------------

def check_verbs_abi(args,fn):
    g = re.match(r"lib([^-]+)-rdmav(\d+).so",fn);
    if g is None:
        raise ValueError("Provider library has unknown file name format %r"%(fn));

    private_ver = int(g.group(2));
    syms = get_symbol_vers(fn,exported=False);
    syms = {I.partition("@")[2] for I in syms};
    assert "IBVERBS_PRIVATE_%u"%(private_ver) in syms;
    assert len([I for I in syms if I.startswith("IBVERBS_PRIVATE")]) == 1;

def test_verbs_private(args):
    """Check that the IBVERBS_PRIVATE symbols match the library name, eg that the
    map file and the cmake stuff are in sync."""
    libd = os.path.join(args.BUILD,"lib");
    with inDirectory(libd):
        for fn in os.listdir("."):
            if not os.path.islink(fn) and "rdmav" in fn:
                check_verbs_abi(args,fn);

# -------------------------------------------------------------------------

def check_abi(args,fn):
    g1 = re.match(r"lib([^.]+).so\.(.+)\.(.+)",fn);
    g2 = re.match(r"lib([^.]+).so\.(.+\..+)",fn);
    if g1 is None or g2 is None:
        raise ValueError("Library has unknown file name format %r"%(fn));

    ref_fn = os.path.join(args.SRC,"ABI",g1.group(1) + ".dump");
    cur_fn = os.path.join(args.SRC,"ABI","current-" + g1.group(1) + ".dump");
    subprocess.check_call(["abi-dumper",
                           "-lver",g2.group(1),
                           fn,
                           "-o",cur_fn]);

    if not os.path.exists(ref_fn):
        print >> sys.stderr, "ABI file does not exist for %r"%(ref_fn);
        return False;

    subprocess.check_call(["abi-compliance-checker",
                           "-l",g1.group(1),
                           "-old",ref_fn,
                           "-new",cur_fn]);

    return True;

def test_verbs_uapi(args):
    """Compare the ABI output from 'abi-dumper' between what is present in git and
    what was built in this tree.  This allows us to detect changes in ABI on
    the -stable branch."""

    # User must provide the ABI dir in the source tree
    if not os.path.isdir(os.path.join(args.SRC,"ABI")):
        print "ABI check skipped, no ABI/ directory.";
        return;

    libd = os.path.join(args.BUILD,"lib");
    success = True;
    with inDirectory(libd):
        for fn in os.listdir("."):
            if not os.path.islink(fn) and re.match(r"lib.+\.so\..+\..+",fn):
                success = success & check_abi(args,fn);

    assert success == True;

# -------------------------------------------------------------------------

def is_obsolete(fn):
    """True if the header is obsolete and should not be compiled anyhow."""
    with open(fn) as F:
        for ln in F.readlines():
            if re.search(r"#warning.*This header is obsolete",ln):
                return True;
    return False;

def is_fixup(fn):
    """True if this is a fixup header, fixup headers are exempted because they
    required includes are not the same for kernel headers (eg netinet/in.h)"""
    if os.path.islink(fn):
        return "buildlib/fixup-include/" in os.readlink(fn);
    return False;

def get_headers(incdir):
    includes = set();
    for root,dirs,files in os.walk(incdir):
        for I in files:
            if I.endswith(".h"):
                includes.add(os.path.join(root,I));
    return includes;

def compile_test_headers(tmpd,incdir,includes,with_cxx=False):
    with open(os.path.join(tmpd,"build.ninja"),"wt") as F:
        print >> F,"rule comp";
        print >> F," command = %s -Werror -c -I %s $in -o $out"%(args.CC,incdir);
        print >> F," description=Header check for $in";
        print >> F,"rule comp_cxx";
        print >> F," command = %s -Werror -c -I %s $in -o $out"%(args.CXX,incdir);
        print >> F," description=Header C++ check for $in";
        count = 0;
        for I in sorted(includes):
            if is_obsolete(I) or is_fixup(I):
                continue;
            print >> F,"build %s : comp %s"%("out%d.o"%(count),I);
            print >> F,"default %s"%("out%d.o"%(count));
            print >> F,"build %s : comp_cxx %s"%("outxx%d.o"%(count),I);
            if with_cxx:
                print >> F,"default %s"%("outxx%d.o"%(count));
            count = count + 1;
    subprocess.check_call(["ninja"],cwd=tmpd);

def test_published_headers(args):
    """Test that every header file can be included on its own, and has no obvious
    implicit dependencies. This is intended as a first pass check of the public
    installed API headers"""
    incdir = os.path.abspath(os.path.join(args.BUILD,"include"));
    includes = get_headers(incdir);

    # Make a little ninja file to compile each header
    with private_tmp() as tmpd:
        compile_test_headers(tmpd,incdir,includes);

# -------------------------------------------------------------------------

allowed_uapi_headers = {
    # This header is installed in all supported distributions
    "rdma/ib_user_sa.h",
    "rdma/ib_user_verbs.h",
}

non_cxx_headers = {
    "infiniband/arch.h",
    "infiniband/ib.h",
<<<<<<< HEAD
    "infiniband/opcode.h",
    "infiniband/sa-kern-abi.h",
    "infiniband/sa.h",
=======
    "infiniband/ib_user_ioctl_verbs.h",
    "infiniband/mlx5_api.h",
    "infiniband/mlx5_user_ioctl_verbs.h",
    "infiniband/opcode.h",
    "infiniband/sa-kern-abi.h",
    "infiniband/sa.h",
    "infiniband/verbs_api.h",
>>>>>>> 1eee3c83
    "rdma/rdma_cma_abi.h",
}

def test_installed_headers(args):
    """This test also checks that the public headers can be compiled on their own,
    but goes further and confirms that the public headers do not depend on any
    internal headers, or kernel kAPI headers."""
    with private_tmp() as tmpd:
        env = copy.deepcopy(os.environ);
        env["DESTDIR"] = tmpd;
        subprocess.check_output(["ninja","install"],env=env);

        includes = get_headers(tmpd);
        incdir = os.path.commonprefix(includes);
        rincludes = {I[len(incdir):] for I in includes};

        bincdir = os.path.abspath(os.path.join(args.BUILD,"include"));
        all_includes = set();
        for I in get_headers(bincdir):
            if not is_fixup(I) and not is_obsolete(I):
                all_includes.add(I[len(bincdir)+1:]);

        # Drop error includes for any include file that is internal, this way
        # when we compile the public headers any include of an internal header
        # will fail.
        for I in sorted(all_includes - rincludes):
            if I in allowed_uapi_headers:
                continue;

            I = os.path.join(incdir,I)
            dfn = os.path.dirname(I);
            if not os.path.isdir(dfn):
                os.makedirs(dfn);
            assert not os.path.exists(I);
            with open(I,"w") as F:
                print >> F,'#error "Private internal header"';

        # Roughly check that the headers have the extern "C" for C++
        # compilation.
        for I in sorted(rincludes - non_cxx_headers):
            with open(os.path.join(incdir,I)) as F:
                if 'extern "C" {' not in F.read():
                    raise ValueError("No extern C in %r"%(I));

        compile_test_headers(tmpd,incdir,includes,with_cxx=True);

# -------------------------------------------------------------------------

parser = argparse.ArgumentParser(description='Run build time tests')
parser.add_argument("--build",default=os.getcwd(),dest="BUILD",
                    help="Build directory to inpsect");
parser.add_argument("--src",default=None,dest="SRC",
                    help="Top of the source tree");
parser.add_argument("--cc",default="cc",dest="CC",
                    help="C compiler to use");
parser.add_argument("--cxx",default="c++",dest="CXX",
                    help="C++ compiler to use");
args = parser.parse_args();

if args.SRC is None:
    args.SRC = get_src_dir();
args.SRC = os.path.abspath(args.SRC);
args.PACKAGE_VERSION = get_package_version(args);

funcs = globals();
for k,v in funcs.items():
    if k.startswith("test_") and inspect.isfunction(v):
        v(args);<|MERGE_RESOLUTION|>--- conflicted
+++ resolved
@@ -255,11 +255,6 @@
 non_cxx_headers = {
     "infiniband/arch.h",
     "infiniband/ib.h",
-<<<<<<< HEAD
-    "infiniband/opcode.h",
-    "infiniband/sa-kern-abi.h",
-    "infiniband/sa.h",
-=======
     "infiniband/ib_user_ioctl_verbs.h",
     "infiniband/mlx5_api.h",
     "infiniband/mlx5_user_ioctl_verbs.h",
@@ -267,7 +262,6 @@
     "infiniband/sa-kern-abi.h",
     "infiniband/sa.h",
     "infiniband/verbs_api.h",
->>>>>>> 1eee3c83
     "rdma/rdma_cma_abi.h",
 }
 
