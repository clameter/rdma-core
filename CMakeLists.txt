# COPYRIGHT (c) 2016 Obsidian Research Corporation. See COPYING file
# Run cmake as:
#  mkdir build
#  cmake -GNinja ..
#  ninja
#
# Common options passed to cmake are:
#  -DIN_PLACE=1
#      Configure the build to be run from the build directory, this results in something
#      that is not installable.
#  -DCMAKE_EXPORT_COMPILE_COMMANDS=1
#      Write a compile_commands.json file for clang tooling
#  -DCMAKE_BUILD_TYPE=RelWithDebInfo
#      Change the optimization level, Debug disables optimization,
#      Release is for packagers
#  -DENABLE_VALGRIND=0 (default enabled)
#      Disable valgrind notations, this has a tiny positive performance impact
#  -DENABLE_RESOLVE_NEIGH=0 (default enabled)
#      Do not link to libnl and do not resolve neighbours internally for Ethernet,
#      and do not build iwpmd.
#  -DENABLE_STATIC=1 (default disabled)
#      Produce static libraries along with the usual shared libraries.
#  -DVERBS_PROVIDER_DIR='' (default /usr/lib.../libibverbs)
#      Use the historical search path for providers, in the standard system library.
#  -DNO_COMPAT_SYMS=1 (default disabled)
#      Do not generate backwards compatibility symbols in the shared
#      libraries. This may is necessary if using a dynmic linker that does
#      not support symbol versions, such as uclibc.

cmake_minimum_required(VERSION 2.8.11 FATAL_ERROR)
project(rdma-core C)

# CMake likes to use -rdynamic too much, they fixed it in 3.4.
if(POLICY CMP0065)
  cmake_policy(SET CMP0065 NEW)
else()
  # .. but we really do want to opt out.
  string(REPLACE "-rdynamic" "" CMAKE_SHARED_LIBRARY_LINK_C_FLAGS "${CMAKE_SHARED_LIBRARY_LINK_C_FLAGS}")
endif()

# Make RDMA_CHECK_C_LINKER_FLAG work better
if(POLICY CMP0056)
  cmake_policy(SET CMP0056 NEW)
endif()

set(PACKAGE_NAME "RDMA")

# See Documentation/versioning.md
<<<<<<< HEAD
set(PACKAGE_VERSION "16.2")
=======
set(PACKAGE_VERSION "17.0")
>>>>>>> 5ce12bd5
# When this is changed the values in these files need changing too:
#   debian/libibverbs1.symbols
#   libibverbs/libibverbs.map
set(IBVERBS_PABI_VERSION "17")
set(IBVERBS_PROVIDER_SUFFIX "-rdmav${IBVERBS_PABI_VERSION}.so")

#-------------------------
# Basic standard paths

# Override the CMAKE_INSTALL_ dirs to be under the build/ directory
if (IN_PLACE)
  set(CMAKE_INSTALL_SYSCONFDIR "${CMAKE_BINARY_DIR}/etc")
  set(CMAKE_INSTALL_BINDIR "${CMAKE_BINARY_DIR}/bin")
endif()

include(GNUInstallDirs)
# C include root
set(BUILD_INCLUDE ${CMAKE_BINARY_DIR}/include)
# Executables
set(BUILD_BIN ${CMAKE_BINARY_DIR}/bin)
# Libraries
set(BUILD_LIB ${CMAKE_BINARY_DIR}/lib)
# Used for IN_PLACE configuration
set(BUILD_ETC ${CMAKE_BINARY_DIR}/etc)

set(CMAKE_INSTALL_INITDDIR "${CMAKE_INSTALL_SYSCONFDIR}/init.d"
  CACHE PATH "Location for init.d files")
set(CMAKE_INSTALL_SYSTEMD_SERVICEDIR "${CMAKE_INSTALL_PREFIX}/lib/systemd/system"
  CACHE PATH "Location for systemd service files")
set(CMAKE_INSTALL_SYSTEMD_BINDIR "/lib/systemd"
  CACHE PATH "Location for systemd extra binaries")

set(ACM_PROVIDER_DIR "${CMAKE_INSTALL_FULL_LIBDIR}/ibacm"
  CACHE PATH "Location for ibacm provider plugin shared library files.")

# Location to find the provider plugin shared library files
set(VERBS_PROVIDER_DIR "${CMAKE_INSTALL_FULL_LIBDIR}/libibverbs"
  CACHE PATH "Location for provider plugin shared library files. If set to empty the system search path is used.")

# Allow the 'run' dir to be configurable, this historically has been /var/run, but
# some systems now use /run/
set(CMAKE_INSTALL_RUNDIR "var/run"
  CACHE PATH "Location for runtime information, typically /var/run, or /run")
if(NOT IS_ABSOLUTE ${CMAKE_INSTALL_RUNDIR})
  set(CMAKE_INSTALL_FULL_RUNDIR "${CMAKE_INSTALL_PREFIX}/${CMAKE_INSTALL_RUNDIR}")
else()
  set(CMAKE_INSTALL_FULL_RUNDIR "${CMAKE_INSTALL_RUNDIR}")
endif()

# Allow the udev rules.d dir to be configurable, this has historically been
# /lib/udev/rules.d/, but some systems now prefix /usr/
set(CMAKE_INSTALL_UDEV_RULESDIR "lib/udev/rules.d"
  CACHE PATH "Location for system udev rules, typically /lib/udev/rules.d or /usr/lib/udev/rules.d")
if(NOT IS_ABSOLUTE ${CMAKE_INSTALL_UDEV_RULESDIR})
  set(CMAKE_INSTALL_FULL_UDEV_RULESDIR "${CMAKE_INSTALL_PREFIX}/${CMAKE_INSTALL_UDEV_RULESDIR}")
else()
  set(CMAKE_INSTALL_FULL_UDEV_RULESDIR "${CMAKE_INSTALL_UDEV_RULESDIR}")
endif()

# Location to place provider .driver files
if (IN_PLACE)
  set(CONFIG_DIR "${BUILD_ETC}/libibverbs.d")
  set(VERBS_PROVIDER_DIR "${BUILD_LIB}")
  set(ACM_PROVIDER_DIR "${BUILD_LIB}/ibacm")
else()
  set(CONFIG_DIR "${CMAKE_INSTALL_FULL_SYSCONFDIR}/libibverbs.d")
endif()

set(DISTRO_FLAVOUR "None" CACHE
  STRING "Flavour of distribution to install for. This primarily impacts the init.d scripts installed.")

#-------------------------
# Load CMake components
set(BUILDLIB "${CMAKE_SOURCE_DIR}/buildlib")
set(CMAKE_MODULE_PATH ${CMAKE_MODULE_PATH} "${BUILDLIB}")

include(FindPkgConfig)
include(CheckCCompilerFlag)
include(CheckIncludeFile)
include(CheckTypeSize)
include(RDMA_EnableCStd)
include(RDMA_Sparse)
include(RDMA_BuildType)
include(RDMA_DoFixup)
include(publish_headers)
include(rdma_functions)

if (NOT DEFINED ENABLE_STATIC)
  set(ENABLE_STATIC "OFF" CACHE BOOL "Produce static linking libraries as well as shared libraries.")
endif()

#-------------------------
# Setup the basic C compiler
RDMA_BuildType()
include_directories(${BUILD_INCLUDE})

RDMA_CheckSparse()

# Require GNU99 mode
RDMA_EnableCStd()

# Extra warnings. Turn on -Wextra to keep aware of interesting developments from gcc,
# but turn off some that are not terribly useful for this source.
# FIXME: I wonder how many of the signed compares are bugs?
RDMA_AddOptCFlag(CMAKE_C_FLAGS HAVE_C_WARNINGS
  "-Wall -Wextra -Wno-sign-compare -Wno-unused-parameter")
RDMA_AddOptCFlag(CMAKE_C_FLAGS HAVE_C_WMISSING_PROTOTYPES "-Wmissing-prototypes")
RDMA_AddOptCFlag(CMAKE_C_FLAGS HAVE_C_WMISSING_DECLARATIONS "-Wmissing-declarations")
RDMA_AddOptCFlag(CMAKE_C_FLAGS HAVE_C_WWRITE_STRINGS "-Wwrite-strings")
RDMA_AddOptCFlag(CMAKE_C_FLAGS HAVE_C_WFORMAT_2 "-Wformat=2")

# At some point after 4.4 gcc fixed shadow to ignore function vs variable
# conflicts
set(SAFE_CMAKE_REQUIRED_FLAGS "${CMAKE_REQUIRED_FLAGS}")
  set(CMAKE_REQUIRED_FLAGS "-Wshadow")
CHECK_C_SOURCE_COMPILES("
 #include <unistd.h>
 int main(int argc,const char *argv[]) { int access = 1; return access; }"
  HAVE_C_WORKING_SHADOW
  FAIL_REGEX "warning")
if (HAVE_C_WORKING_SHADOW)
  RDMA_AddOptCFlag(CMAKE_C_FLAGS HAVE_C_WORKING_SHADOW "-Wshadow")
endif()
set(CMAKE_REQUIRED_FLAGS "${SAFE_CMAKE_REQUIRED_FLAGS}")

# At some point around 5.4 gcc fixed missing-field-initializers to ignore this
# common idiom we use extensively. Since this is a useful warning for
# developers try and leave it on if the compiler supports it.
CHECK_C_SOURCE_COMPILES("
 struct foo { int a; int b; };
 int main(int argc,const char *argv[]) { struct foo tmp = {}; return tmp.a; }"
  HAVE_C_WORKING_MISSING_FIELD_INITIALIZERS
  FAIL_REGEX "warning")
if (NOT HAVE_C_WORKING_MISSING_FIELD_INITIALIZERS)
  RDMA_AddOptCFlag(CMAKE_C_FLAGS HAVE_C_WNO_MISSING_FIELD_INITIALIZERS "-Wno-missing-field-initializers")
endif()

# Check that the compiler supports -fno-strict-aliasing.
# The use of this flag in the source is discouraged
set(NO_STRICT_ALIASING_FLAGS "")
RDMA_AddOptCFlag(NO_STRICT_ALIASING_FLAGS HAVE_NO_STRICT_ALIASING
  "-fno-strict-aliasing")

CHECK_C_SOURCE_COMPILES("
 #include <unistd.h>

 void entry(void);

 static void do_entry(void) {}
 void entry(void) __attribute__((ifunc(\"resolve_entry\")));
 static void *resolve_entry(void) {return &do_entry;}

 int main(int argc,const char *argv[]) { entry(); }"
  HAVE_FUNC_ATTRIBUTE_IFUNC
  FAIL_REGEX "warning")

# The code does not do the racy fcntl if the various CLOEXEC's are not
# supported so it really doesn't work right if this isn't available. Thus hard
# require it.
CHECK_C_SOURCE_COMPILES("
 #include <sys/types.h>
 #include <sys/stat.h>
 #include <sys/socket.h>
 #include <fcntl.h>
 int main(int argc,const char *argv[]) {
    open(\".\",O_RDONLY | O_CLOEXEC);
    socket(AF_INET, SOCK_STREAM | SOCK_CLOEXEC, 0);
    return 0;
 }" HAS_CLOEXEC)

if (NOT HAS_CLOEXEC)
# At least uclibc wrongly hides this POSIX constant behind _GNU_SOURCE
CHECK_C_SOURCE_COMPILES("
 #define _GNU_SOURCE
 #include <sys/types.h>
 #include <sys/stat.h>
 #include <sys/socket.h>
 #include <fcntl.h>
 int main(int argc,const char *argv[]) {
    open(\".\",O_RDONLY | O_CLOEXEC);
    socket(AF_INET, SOCK_STREAM | SOCK_CLOEXEC, 0);
    return 0;
 }" HAS_CLOEXEC_GNU_SOURCE)
  if (HAS_CLOEXEC_GNU_SOURCE)
    set(HAS_CLOEXEC 1)
    add_definitions("-D_GNU_SOURCE=")
  endif()
endif()

if (NOT HAS_CLOEXEC)
  message(FATAL_ERROR "O_CLOEXEC/SOCK_CLOEXEC/fopen(..,\"e\") support is required but not found")
endif()

# always_inline is supported
CHECK_C_SOURCE_COMPILES("
 int foo(void);
 inline __attribute__((always_inline)) int foo(void) {return 0;}
 int main(int argc,const char *argv[]) { return foo(); }"
  HAVE_FUNC_ATTRIBUTE_ALWAYS_INLINE
  FAIL_REGEX "warning")

# Linux __u64 is an unsigned long long
CHECK_C_SOURCE_COMPILES("
#include <linux/types.h>
 int main(int argc,const char *argv[]) { __u64 tmp = 0; unsigned long long *tmp2 = &tmp; return *tmp2; }"
  HAVE_LONG_LONG_U64
  FAIL_REGEX "warning")

if (NOT HAVE_LONG_LONG_U64)
  # Modern Linux has switched to use ull in all cases, but to avoid disturbing
  # userspace some platforms continued to use unsigned long by default. This
  # define will cause kernel headers to consistently use unsigned long long
  add_definitions("-D__SANE_USERSPACE_TYPES__")
endif()

# glibc and kernel uapi headers can co-exist
CHECK_C_SOURCE_COMPILES("
 #include <sys/socket.h>
 #include <netinet/in.h>
 #include <linux/in.h>
 #include <linux/in6.h>
 int main(int argc,const char *argv[]) { return 0; }"
  HAVE_GLIBC_UAPI_COMPAT)
RDMA_DoFixup("${HAVE_GLIBC_UAPI_COMPAT}" "linux/in.h")
RDMA_DoFixup("${HAVE_GLIBC_UAPI_COMPAT}" "linux/in6.h")

# Provide a shim if C11 stdatomic.h is not supported.
if (NOT HAVE_SPARSE)
  CHECK_INCLUDE_FILE("stdatomic.h" HAVE_STDATOMIC)
  RDMA_DoFixup("${HAVE_STDATOMIC}" "stdatomic.h")
endif()

# Enable development support features
# Prune unneeded shared libraries during linking
RDMA_AddOptLDFlag(CMAKE_EXE_LINKER_FLAGS SUPPORTS_AS_NEEDED "-Wl,--as-needed")
RDMA_AddOptLDFlag(CMAKE_SHARED_LINKER_FLAGS SUPPORTS_AS_NEEDED "-Wl,--as-needed")
RDMA_AddOptLDFlag(CMAKE_MODULE_LINKER_FLAGS SUPPORTS_AS_NEEDED "-Wl,--as-needed")

# Ensure all shared ELFs have fully described linking
RDMA_AddOptLDFlag(CMAKE_EXE_LINKER_FLAGS SUPPORTS_NO_UNDEFINED "-Wl,--no-undefined")
RDMA_AddOptLDFlag(CMAKE_SHARED_LINKER_FLAGS SUPPORTS_NO_UNDEFINED "-Wl,--no-undefined")

# Enable gold linker - gold has different linking checks
#RDMA_AddOptLDFlag(CMAKE_EXE_LINKER_FLAGS SUPPORTS_NO_UNDEFINED "-fuse-ld=gold")
#RDMA_AddOptLDFlag(CMAKE_SHARED_LINKER_FLAGS SUPPORTS_NO_UNDEFINED "-fuse-ld=gold")
#RDMA_AddOptLDFlag(CMAKE_MODULE_LINKER_FLAGS SUPPORTS_NO_UNDEFINED "-fuse-ld=gold")

# Verify that GNU --version-script and asm(".symver") works
find_package(LDSymVer REQUIRED)
if (NO_COMPAT_SYMS)
  set(HAVE_LIMITED_SYMBOL_VERSIONS 1)
else()
  set(HAVE_FULL_SYMBOL_VERSIONS 1)
endif()

# Look for Python
FIND_PACKAGE (PythonInterp)

#-------------------------
# Find libraries
# pthread
FIND_PACKAGE (Threads REQUIRED)

# libnl
if (NOT DEFINED ENABLE_RESOLVE_NEIGH)
  set(ENABLE_RESOLVE_NEIGH "ON" CACHE BOOL "Enable internal resolution of neighbours for Etherent")
endif()
if (ENABLE_RESOLVE_NEIGH)
  # FIXME use of pkgconfig is discouraged
  pkg_check_modules(NL3 libnl-3.0 libnl-route-3.0)
  if (NL3_FOUND)
    set(NL_KIND 3)
    set(NL_INCLUDE_DIRS ${NL3_INCLUDE_DIRS})
    set(NL_LIBRARIES ${NL3_LIBRARIES})
  else()
    # FIXME: I don't know why we have this fallback, all supported distros
    # have libnl3
    pkg_check_modules(NL1 libnl-1)
    if (NL1_FOUND)
      set(NL_KIND 1)
      set(NL_INCLUDE_DIRS ${NL1_INCLUDE_DIRS})
      set(NL_LIBRARIES ${NL1_LIBRARIES})
    else()
      message(FATAL_ERROR "Cannot find libnl-3.0 or libnl-1")
    endif()
  endif()

  include_directories(${NL_INCLUDE_DIRS})
else()
  set(NL_KIND 0)
  set(NL_LIBRARIES "")
endif()

# Older stuff blows up if these headers are included together
if (NOT NL_KIND EQUAL 0)
  set(SAFE_CMAKE_REQUIRED_INCLUDES "${CMAKE_REQUIRED_INCLUDES}")
  set(CMAKE_REQUIRED_INCLUDES "${NL_INCLUDE_DIRS}")
  CHECK_C_SOURCE_COMPILES("
#include <netlink/route/link.h>
#include <net/if.h>
 int main(int argc,const char *argv[]) {return 0;}"
    HAVE_WORKING_IF_H)
  set(CMAKE_REQUIRED_INCLUDES "${SAFE_CMAKE_REQUIRED_INCLUDES}")
endif()

# udev
find_package(UDev)
include_directories(${UDEV_INCLUDE_DIRS})

# Statically determine sizeof(long), this is largely unnecessary, no new code
# should rely on this.
check_type_size("long" SIZEOF_LONG BUILTIN_TYPES_ONLY LANGUAGE C)

# Determine if this arch supports cache coherent DMA. This isn't really an
# arch specific property, but for our purposes arches that do not support it
# also do not define wmb/etc which breaks our compile.
CHECK_C_SOURCE_COMPILES("
#include \"${CMAKE_CURRENT_SOURCE_DIR}/util/udma_barrier.h\"
 int main(int argc,const char *argv[]) {return 0;}"
  HAVE_COHERENT_DMA)

find_package(Systemd)
include_directories(${SYSTEMD_INCLUDE_DIRS})
RDMA_DoFixup("${SYSTEMD_FOUND}" "systemd/sd-daemon.h")

#-------------------------
# Apply fixups

# We prefer to build with valgrind memcheck.h present, but if not, or the user
# requested valgrind disabled, then replace it with our dummy stub.
if (NOT DEFINED ENABLE_VALGRIND)
  set(ENABLE_VALGRIND "ON" CACHE BOOL "Enable use of valgrind annotations")
endif()
if (ENABLE_VALGRIND)
  CHECK_INCLUDE_FILE("valgrind/memcheck.h" HAVE_VALGRIND_MEMCHECK)
  CHECK_INCLUDE_FILE("valgrind/drd.h" HAVE_VALGRIND_DRD)
else()
  set(HAVE_VALGRIND_MEMCHECK 0)
  set(HAVE_VALGRIND_DRD 0)
endif()
RDMA_DoFixup("${HAVE_VALGRIND_MEMCHECK}" "valgrind/memcheck.h")
RDMA_DoFixup("${HAVE_VALGRIND_DRD}" "valgrind/drd.h")

# Older glibc does not include librt
CHECK_C_SOURCE_COMPILES("
#include <time.h>
int main(int argc,const char *argv[]) {
   clock_gettime(CLOCK_MONOTONIC,0);
   clock_nanosleep(CLOCK_MONOTONIC,0,0,0);
   return 0;
};" LIBC_HAS_LIBRT)
if (NOT LIBC_HAS_LIBRT)
  set(RT_LIBRARIES "rt")
endif()

#-------------------------
# Final warning flags

# Old version of cmake used 'main(){..}' as their test program which breaks with -Werror.
# So set this flag last.
RDMA_AddOptCFlag(CMAKE_C_FLAGS HAVE_C_WSTRICT_PROTOTYPES "-Wstrict-prototypes")
RDMA_AddOptCFlag(CMAKE_C_FLAGS HAVE_C_WOLD_STYLE_DEFINITION "-Wold-style-definition")

# Old versions of libnl have a duplicated rtnl_route_put, disbale the warning on those
# systems
if (NOT NL_KIND EQUAL 0)
  set(SAFE_CMAKE_REQUIRED_INCLUDES "${CMAKE_REQUIRED_INCLUDES}")
  set(SAFE_CMAKE_REQUIRED_FLAGS "${CMAKE_REQUIRED_FLAGS}")
  set(CMAKE_REQUIRED_INCLUDES "${NL_INCLUDE_DIRS}")
  set(CMAKE_REQUIRED_FLAGS "-Wredundant-decls")
  CHECK_C_SOURCE_COMPILES("
 #include <netlink/route/route.h>
 int main(int argc,const char *argv[]) { return 0; }"
  HAVE_C_WREDUNDANT_DECLS
  FAIL_REGEX "warning")
  set(CMAKE_REQUIRED_INCLUDES "${SAFE_CMAKE_REQUIRED_INCLUDES}")
  set(CMAKE_REQUIRED_FLAGS "${SAFE_CMAKE_REQUIRED_FLAGS}")
endif()
RDMA_AddOptCFlag(CMAKE_C_FLAGS HAVE_C_WREDUNDANT_DECLS "-Wredundant-decls")

#-------------------------
# Build Prep
# Write out a git ignore file to the build directory if it isn't the source
# directory. For developer convenience
if (NOT ${CMAKE_CURRENT_BINARY_DIR} STREQUAL ${CMAKE_CURRENT_SOURCE_DIR})
  file(WRITE ${CMAKE_BINARY_DIR}/.gitignore "*")
endif()

configure_file("${BUILDLIB}/config.h.in" "${BUILD_INCLUDE}/config.h" ESCAPE_QUOTES @ONLY)

#-------------------------
# Sub-directories
add_subdirectory(ccan)
add_subdirectory(util)
add_subdirectory(Documentation)
add_subdirectory(kernel-boot)
add_subdirectory(kernel-headers)
# Libraries
add_subdirectory(libibumad)
add_subdirectory(libibumad/man)
add_subdirectory(libibverbs)
add_subdirectory(libibverbs/man)
add_subdirectory(librdmacm)
add_subdirectory(librdmacm/man)

# Providers
if (HAVE_COHERENT_DMA)
add_subdirectory(providers/bnxt_re)
add_subdirectory(providers/cxgb3) # NO SPARSE
add_subdirectory(providers/cxgb4) # NO SPARSE
add_subdirectory(providers/hns)
add_subdirectory(providers/i40iw) # NO SPARSE
add_subdirectory(providers/mlx4)
add_subdirectory(providers/mlx4/man)
add_subdirectory(providers/mlx5)
add_subdirectory(providers/mlx5/man)
add_subdirectory(providers/mthca)
add_subdirectory(providers/nes) # NO SPARSE
add_subdirectory(providers/ocrdma)
add_subdirectory(providers/qedr)
add_subdirectory(providers/vmw_pvrdma)
endif()

add_subdirectory(providers/hfi1verbs)
add_subdirectory(providers/ipathverbs)
add_subdirectory(providers/rxe)
add_subdirectory(providers/rxe/man)

# Binaries
add_subdirectory(ibacm) # NO SPARSE
if (NOT NL_KIND EQUAL 0)
  add_subdirectory(iwpmd)
endif()
add_subdirectory(libibumad/tests)
add_subdirectory(libibverbs/examples)
add_subdirectory(librdmacm/examples)
if (UDEV_FOUND)
  add_subdirectory(rdma-ndd)
endif()
add_subdirectory(srp_daemon)

rdma_finalize_libs()

#-------------------------
# Display a summary
# Only report things that are non-ideal.
message(STATUS "Missing Optional Items:")
if (NOT HAVE_FUNC_ATTRIBUTE_ALWAYS_INLINE)
  message(STATUS " Compiler attribute always_inline NOT supported")
endif()
if (NOT HAVE_FUNC_ATTRIBUTE_IFUNC)
  message(STATUS " Compiler attribute ifunc NOT supported")
endif()
if (NOT HAVE_COHERENT_DMA)
  message(STATUS " Architecture NOT able to do coherent DMA (check util/udma_barrier.h) some providers disabled!")
endif()
if (NOT HAVE_STDATOMIC)
  message(STATUS " C11 stdatomic.h NOT available (old compiler)")
endif()
if (NOT HAVE_VALGRIND_MEMCHECK)
  message(STATUS " Valgrind memcheck.h NOT enabled")
endif()
if (NOT HAVE_VALGRIND_DRD)
  message(STATUS " Valgrind drd.h NOT enabled")
endif()
if (NL_KIND EQUAL 1)
  message(STATUS " libnl 3 NOT found (using libnl 1 compat)")
endif()
if (NL_KIND EQUAL 0)
  message(STATUS " neighbour resolution NOT enabled")
else()
  if (NOT HAVE_WORKING_IF_H)
    message(STATUS " netlink/route/link.h and net/if.h NOT co-includable (old headers)")
  endif()
endif()
if (NOT SYSTEMD_FOUND)
  message(STATUS " libsystemd NOT found (disabling features)")
endif()
if (NOT UDEV_FOUND)
  message(STATUS " libudev NOT found (disabling features)")
endif()
if (NOT HAVE_C_WARNINGS)
  message(STATUS " extended C warnings NOT supported")
endif()
if (NOT HAVE_NO_STRICT_ALIASING)
  message(STATUS " -fno-strict-aliasing NOT supported")
endif()
if (NOT HAVE_C_WORKING_MISSING_FIELD_INITIALIZERS)
  message(STATUS " -Wmissing-field-initializers does NOT work")
endif()
if (NOT HAVE_C_WORKING_SHADOW)
  message(STATUS " -Wshadow does NOT work")
endif()
if (NOT HAVE_C_WREDUNDANT_DECLS)
  message(STATUS " -Wredundant-decls does NOT work")
endif()
if (NOT HAVE_GLIBC_UAPI_COMPAT)
  message(STATUS " libc netinet/in.h and linux/in.h do NOT coexist")
endif()<|MERGE_RESOLUTION|>--- conflicted
+++ resolved
@@ -46,11 +46,7 @@
 set(PACKAGE_NAME "RDMA")
 
 # See Documentation/versioning.md
-<<<<<<< HEAD
-set(PACKAGE_VERSION "16.2")
-=======
 set(PACKAGE_VERSION "17.0")
->>>>>>> 5ce12bd5
 # When this is changed the values in these files need changing too:
 #   debian/libibverbs1.symbols
 #   libibverbs/libibverbs.map
