--- conflicted
+++ resolved
@@ -19,11 +19,7 @@
 %bcond_without  systemd
 %define         git_ver %{nil}
 Name:           rdma-core
-<<<<<<< HEAD
-Version:        16.2
-=======
 Version:        17.0
->>>>>>> 5ce12bd5
 Release:        0
 Summary:        RDMA core userspace libraries and daemons
 License:        GPL-2.0 or BSD-2-Clause
