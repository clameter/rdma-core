Source: rdma-core
Maintainer: Benjamin Drung <benjamin.drung@profitbricks.com>
Section: net
Priority: optional
Build-Depends: cmake (>= 2.8.11),
<<<<<<< HEAD
               debhelper (>= 10),
=======
               debhelper (>= 9),
               debhelper (>= 9.20160709) | dh-systemd,
>>>>>>> bf2450ea
               dpkg-dev (>= 1.17),
               libnl-3-dev,
               libnl-route-3-dev,
               libsystemd-dev,
               libudev-dev,
               ninja-build,
               pkg-config,
               python,
               valgrind [!alpha !armel !hppa !m68k !powerpcspe !sh4 !sparc64 !x32]
Standards-Version: 4.1.1
Vcs-Git: https://github.com/linux-rdma/rdma-core.git
Vcs-Browser: https://github.com/linux-rdma/rdma-core
Homepage: https://github.com/linux-rdma/rdma-core

Package: rdma-core
Architecture: linux-any
Depends: lsb-base (>= 3.2-14~),
         ${misc:Depends},
         ${perl:Depends},
         ${shlibs:Depends}
Recommends: dmidecode, ethtool, net-tools
Breaks: infiniband-diags (<< 2.0.0)
Replaces: infiniband-diags (<< 2.0.0)
Description: RDMA core userspace infrastructure and documentation
 This package provides the basic boot time support for systems that use the
 Linux kernel's remote direct memory access (RDMA) subystem which includes
 InfiniBand, iWARP, and RDMA over Converged Ethernet (RoCE).
 .
 Several kernel RDMA support daemons are included:
  - The rdma-ndd daemon which watches for RDMA device changes and/or hostname
    changes and updates the Node Description of the RDMA devices based on
    those changes.
  - The iWARP Port Mapper Daemon (iwpmd) which provides a kernel support
    service in userspace for iWARP drivers to claim TCP ports through the
    standard socket interface.

Package: ibacm
Architecture: linux-any
Depends: lsb-base (>= 3.2-14~),
         rdma-core (>= 15),
         ${misc:Depends},
         ${shlibs:Depends}
Description: InfiniBand Communication Manager Assistant (ACM)
 The IB ACM implements and provides a framework for name, address, and
 route (path) resolution services over InfiniBand.
 It is intended to address connection setup scalability issues running
 MPI applications on large clusters.  The IB ACM provides information
 needed to establish a connection, but does not implement the CM protocol.
 A primary user of the ibacm service is the librdmacm library.

Package: ibverbs-providers
Architecture: linux-any
Multi-Arch: same
Depends: ${misc:Depends}, ${shlibs:Depends}
Provides: libcxgb3-1, libipathverbs1, libmlx4-1, libmlx5-1, libmthca1, libnes1
Replaces: libcxgb3-1, libipathverbs1, libmlx4-1, libmlx5-1, libmthca1, libnes1
Breaks: libcxgb3-1, libipathverbs1, libmlx4-1, libmlx5-1, libmthca1, libnes1
Description: User space provider drivers for libibverbs
 libibverbs is a library that allows userspace processes to use RDMA
 "verbs" as described in the InfiniBand Architecture Specification and
 the RDMA Protocol Verbs Specification.  iWARP ethernet NICs support
 RDMA over hardware-offloaded TCP/IP, while InfiniBand is a
 high-throughput, low-latency networking technology.  InfiniBand host
 channel adapters (HCAs) and iWARP NICs commonly support direct
 hardware access from userspace (kernel bypass), and libibverbs
 supports this when available.
 .
 A RDMA driver consists of a kernel portion and a user space portion.
 This package contains the user space verbs drivers:
 .
  - bnxt_re: Broadcom NetXtreme-E RoCE HCAs
  - cxgb3: Chelsio T3 iWARP HCAs
  - cxgb4: Chelsio T4 iWARP HCAs
  - hfi1verbs: Intel Omni-Path HFI
  - hns: HiSilicon Hip06 SoC
  - i40iw: Intel Ethernet Connection X722 RDMA
  - ipathverbs: QLogic InfiniPath HCAs
  - mlx4: Mellanox ConnectX-3 InfiniBand HCAs
  - mlx5: Mellanox Connect-IB/X-4+ InfiniBand HCAs
  - mthca: Mellanox InfiniBand HCAs
  - nes: Intel NetEffect NE020-based iWARP adapters
  - ocrdma: Emulex OneConnect RDMA/RoCE device
  - qedr: QLogic QL4xxx RoCE HCAs
  - rxe: A software implementation of the RoCE protocol
  - vmw_pvrdma: VMware paravirtual RDMA device

Package: ibverbs-utils
Architecture: linux-any
Depends: ${misc:Depends}, ${shlibs:Depends}
Description: Examples for the libibverbs library
 libibverbs is a library that allows userspace processes to use RDMA
 "verbs" as described in the InfiniBand Architecture Specification and
 the RDMA Protocol Verbs Specification.  iWARP ethernet NICs support
 RDMA over hardware-offloaded TCP/IP, while InfiniBand is a
 high-throughput, low-latency networking technology.  InfiniBand host
 channel adapters (HCAs) and iWARP NICs commonly support direct
 hardware access from userspace (kernel bypass), and libibverbs
 supports this when available.
 .
 This package contains useful libibverbs1 example programs such as
 ibv_devinfo, which displays information about InfiniBand devices.

Package: libibverbs-dev
Section: libdevel
Architecture: linux-any
Multi-Arch: same
Depends: ibverbs-providers (= ${binary:Version}),
         libibverbs1 (= ${binary:Version}),
         ${misc:Depends}
Description: Development files for the libibverbs library
 libibverbs is a library that allows userspace processes to use RDMA
 "verbs" as described in the InfiniBand Architecture Specification and
 the RDMA Protocol Verbs Specification.  iWARP ethernet NICs support
 RDMA over hardware-offloaded TCP/IP, while InfiniBand is a
 high-throughput, low-latency networking technology.  InfiniBand host
 channel adapters (HCAs) and iWARP NICs commonly support direct
 hardware access from userspace (kernel bypass), and libibverbs
 supports this when available.
 .
 This package is needed to compile programs against libibverbs1.
 It contains the header files and static libraries (optionally)
 needed for compiling.

Package: libibverbs1
Architecture: linux-any
Multi-Arch: same
Section: libs
Pre-Depends: ${misc:Pre-Depends}
Depends: adduser, ${misc:Depends}, ${shlibs:Depends}
Recommends: ibverbs-providers
<<<<<<< HEAD
Breaks: ibverbs-providers (<< 15)
=======
Breaks: ibverbs-providers (<< 16~)
>>>>>>> bf2450ea
Description: Library for direct userspace use of RDMA (InfiniBand/iWARP)
 libibverbs is a library that allows userspace processes to use RDMA
 "verbs" as described in the InfiniBand Architecture Specification and
 the RDMA Protocol Verbs Specification.  iWARP ethernet NICs support
 RDMA over hardware-offloaded TCP/IP, while InfiniBand is a
 high-throughput, low-latency networking technology.  InfiniBand host
 channel adapters (HCAs) and iWARP NICs commonly support direct
 hardware access from userspace (kernel bypass), and libibverbs
 supports this when available.
 .
 For this library to be useful, a device-specific plug-in module
 should also be installed.
 .
 This package contains the shared library.

<<<<<<< HEAD
=======
Package: libibverbs1-dbg
Section: debug
Architecture: linux-any
Multi-Arch: same
Depends: libibverbs1 (= ${binary:Version}), ${misc:Depends}
Description: Debug symbols for the libibverbs library
 libibverbs is a library that allows userspace processes to use RDMA
 "verbs" as described in the InfiniBand Architecture Specification and
 the RDMA Protocol Verbs Specification.  iWARP ethernet NICs support
 RDMA over hardware-offloaded TCP/IP, while InfiniBand is a
 high-throughput, low-latency networking technology.  InfiniBand host
 channel adapters (HCAs) and iWARP NICs commonly support direct
 hardware access from userspace (kernel bypass), and libibverbs
 supports this when available.
 .
 This package contains the debug symbols associated with
 libibverbs1. They will automatically be used by gdb for debugging
 libibverbs-related issues.

>>>>>>> bf2450ea
Package: libibcm-dev
Section: libdevel
Architecture: linux-any
Multi-Arch: same
Depends: libibcm1 (= ${binary:Version}), libibverbs-dev, ${misc:Depends}
Description: Development files for the libibcm library
 libibcm provides a userspace implementation of an InfiniBand
 Communication Manager (CM). The CM handles both connection
 establishment as well as service ID resolution.
 .
 This package is needed to compile programs against libibcm1.
 It contains the header files and static libraries (optionally)
 needed for compiling.

Package: libibcm1
Architecture: linux-any
Multi-Arch: same
Section: libs
Depends: ${misc:Depends}, ${shlibs:Depends}
Description: InfiniBand Communication Manager (CM) library
 libibcm provides a userspace implementation of an InfiniBand
 Communication Manager (CM). The CM handles both connection
 establishment as well as service ID resolution.
 .
 This package contains the shared library.

<<<<<<< HEAD
=======
Package: libibcm1-dbg
Section: debug
Architecture: linux-any
Depends: libibcm1 (= ${binary:Version}), ${misc:Depends}
Description: Debug symbols for the libibcm1 library
 libibcm provides a userspace implementation of an InfiniBand
 Communication Manager (CM). The CM handles both connection
 establishment as well as service ID resolution.
 .
 This package contains the debug symbols associated with
 libibcm1. They will automatically be used by gdb for debugging
 libibcm-related issues.

>>>>>>> bf2450ea
Package: libibumad-dev
Section: libdevel
Architecture: linux-any
Multi-Arch: same
Depends: libibumad3 (= ${binary:Version}), ${misc:Depends}
Description: Development files for libibumad
 libibumad provides userspace Infiniband Management Datagram (uMAD)
 functions which sit on top of the uMAD modules in the kernel.
 These are used by InfiniBand diagnostic and management tools.
 .
 This package is needed to compile programs against libibumad.
 It contains the header files and static libraries (optionally)
 needed for compiling.

Package: libibumad3
Architecture: linux-any
Multi-Arch: same
Section: libs
Pre-Depends: ${misc:Pre-Depends}
Depends: ${misc:Depends}, ${shlibs:Depends}
Description: InfiniBand Userspace Management Datagram (uMAD) library
 libibumad provides userspace Infiniband Management Datagram (uMAD)
 functions which sit on top of the uMAD modules in the kernel.
 These are used by InfiniBand diagnostic and management tools.
 .
 This package contains the shared library.

<<<<<<< HEAD
=======
Package: libibumad3-dbg
Section: debug
Architecture: linux-any
Depends: libibumad3 (= ${binary:Version}), ${misc:Depends}
Description: Debug symbols for the libibumad3 library
 libibumad provides userspace Infiniband Management Datagram (uMAD)
 functions which sit on top of the uMAD modules in the kernel.
 These are used by InfiniBand diagnostic and management tools.
 .
 This package contains the debug symbols associated with
 libibumad3. They will automatically be used by gdb for debugging
 libibumad-related issues.

>>>>>>> bf2450ea
Package: librdmacm-dev
Section: libdevel
Architecture: linux-any
Multi-Arch: same
Depends: libibverbs-dev, librdmacm1 (= ${binary:Version}), ${misc:Depends}
Description: Development files for the librdmacm library
 librdmacm is a library that allows applications to set up reliable
 connected and unreliable datagram transfers when using RDMA adapters.
 It provides a transport-neutral interface in the sense that the same
 code can be used for both InfiniBand and iWARP adapters.  The
 interface is based on sockets, but adapted for queue pair (QP) based
 semantics: communication must use a specific RDMA device, and data
 transfers are message-based.
 .
 librdmacm only provides communication management (connection setup
 and tear-down) and works in conjunction with the verbs interface
 provided by libibverbs, which provides the interface used to actually
 transfer data.
 .
 This package is needed to compile programs against librdmacm1.
 It contains the header files and static libraries (optionally)
 needed for compiling.

Package: librdmacm1
Architecture: linux-any
Multi-Arch: same
Section: libs
Pre-Depends: ${misc:Pre-Depends}
Depends: ${misc:Depends}, ${shlibs:Depends}
Description: Library for managing RDMA connections
 librdmacm is a library that allows applications to set up reliable
 connected and unreliable datagram transfers when using RDMA adapters.
 It provides a transport-neutral interface in the sense that the same
 code can be used for both InfiniBand and iWARP adapters.  The
 interface is based on sockets, but adapted for queue pair (QP) based
 semantics: communication must use a specific RDMA device, and data
 transfers are message-based.
 .
 librdmacm only provides communication management (connection setup
 and tear-down) and works in conjunction with the verbs interface
 provided by libibverbs, which provides the interface used to actually
 transfer data.
 .
 This package contains the shared library.

<<<<<<< HEAD
=======
Package: librdmacm1-dbg
Section: debug
Architecture: linux-any
Depends: librdmacm1 (= ${binary:Version}), ${misc:Depends}
Description: Debug symbols for the librdmacm library
 librdmacm is a library that allows applications to set up reliable
 connected and unreliable datagram transfers when using RDMA adapters.
 It provides a transport-neutral interface in the sense that the same
 code can be used for both InfiniBand and iWARP adapters.  The
 interface is based on sockets, but adapted for queue pair (QP) based
 semantics: communication must use a specific RDMA device, and data
 transfers are message-based.
 .
 librdmacm only provides communication management (connection setup
 and tear-down) and works in conjunction with the verbs interface
 provided by libibverbs, which provides the interface used to actually
 transfer data.
 .
 This package contains the debug symbols associated with
 librdmacm1. They will automatically be used by gdb for debugging
 librdmacm-related issues.

>>>>>>> bf2450ea
Package: rdmacm-utils
Architecture: linux-any
Depends: ${misc:Depends}, ${shlibs:Depends}
Description: Examples for the librdmacm library
 librdmacm is a library that allows applications to set up reliable
 connected and unreliable datagram transfers when using RDMA adapters.
 It provides a transport-neutral interface in the sense that the same
 code can be used for both InfiniBand and iWARP adapters.  The
 interface is based on sockets, but adapted for queue pair (QP) based
 semantics: communication must use a specific RDMA device, and data
 transfers are message-based.
 .
 librdmacm only provides communication management (connection setup
 and tear-down) and works in conjunction with the verbs interface
 provided by libibverbs, which provides the interface used to actually
 transfer data.
 .
 This package contains useful librdmacm1 example programs such as
 rping and udaddy.

Package: srptools
Architecture: linux-any
Depends: lsb-base (>= 3.2-14~),
         rdma-core (>= 15),
         ${misc:Depends},
         ${shlibs:Depends}
Description: Tools for Infiniband attached storage (SRP)
 In conjunction with the kernel ib_srp driver, srptools allows you to
 discover and use Infiniband attached storage devices which use the
 SCSI RDMA Protocol (SRP).<|MERGE_RESOLUTION|>--- conflicted
+++ resolved
@@ -3,12 +3,7 @@
 Section: net
 Priority: optional
 Build-Depends: cmake (>= 2.8.11),
-<<<<<<< HEAD
                debhelper (>= 10),
-=======
-               debhelper (>= 9),
-               debhelper (>= 9.20160709) | dh-systemd,
->>>>>>> bf2450ea
                dpkg-dev (>= 1.17),
                libnl-3-dev,
                libnl-route-3-dev,
@@ -139,11 +134,7 @@
 Pre-Depends: ${misc:Pre-Depends}
 Depends: adduser, ${misc:Depends}, ${shlibs:Depends}
 Recommends: ibverbs-providers
-<<<<<<< HEAD
-Breaks: ibverbs-providers (<< 15)
-=======
 Breaks: ibverbs-providers (<< 16~)
->>>>>>> bf2450ea
 Description: Library for direct userspace use of RDMA (InfiniBand/iWARP)
  libibverbs is a library that allows userspace processes to use RDMA
  "verbs" as described in the InfiniBand Architecture Specification and
@@ -159,28 +150,6 @@
  .
  This package contains the shared library.
 
-<<<<<<< HEAD
-=======
-Package: libibverbs1-dbg
-Section: debug
-Architecture: linux-any
-Multi-Arch: same
-Depends: libibverbs1 (= ${binary:Version}), ${misc:Depends}
-Description: Debug symbols for the libibverbs library
- libibverbs is a library that allows userspace processes to use RDMA
- "verbs" as described in the InfiniBand Architecture Specification and
- the RDMA Protocol Verbs Specification.  iWARP ethernet NICs support
- RDMA over hardware-offloaded TCP/IP, while InfiniBand is a
- high-throughput, low-latency networking technology.  InfiniBand host
- channel adapters (HCAs) and iWARP NICs commonly support direct
- hardware access from userspace (kernel bypass), and libibverbs
- supports this when available.
- .
- This package contains the debug symbols associated with
- libibverbs1. They will automatically be used by gdb for debugging
- libibverbs-related issues.
-
->>>>>>> bf2450ea
 Package: libibcm-dev
 Section: libdevel
 Architecture: linux-any
@@ -207,22 +176,6 @@
  .
  This package contains the shared library.
 
-<<<<<<< HEAD
-=======
-Package: libibcm1-dbg
-Section: debug
-Architecture: linux-any
-Depends: libibcm1 (= ${binary:Version}), ${misc:Depends}
-Description: Debug symbols for the libibcm1 library
- libibcm provides a userspace implementation of an InfiniBand
- Communication Manager (CM). The CM handles both connection
- establishment as well as service ID resolution.
- .
- This package contains the debug symbols associated with
- libibcm1. They will automatically be used by gdb for debugging
- libibcm-related issues.
-
->>>>>>> bf2450ea
 Package: libibumad-dev
 Section: libdevel
 Architecture: linux-any
@@ -250,22 +203,6 @@
  .
  This package contains the shared library.
 
-<<<<<<< HEAD
-=======
-Package: libibumad3-dbg
-Section: debug
-Architecture: linux-any
-Depends: libibumad3 (= ${binary:Version}), ${misc:Depends}
-Description: Debug symbols for the libibumad3 library
- libibumad provides userspace Infiniband Management Datagram (uMAD)
- functions which sit on top of the uMAD modules in the kernel.
- These are used by InfiniBand diagnostic and management tools.
- .
- This package contains the debug symbols associated with
- libibumad3. They will automatically be used by gdb for debugging
- libibumad-related issues.
-
->>>>>>> bf2450ea
 Package: librdmacm-dev
 Section: libdevel
 Architecture: linux-any
@@ -311,31 +248,6 @@
  .
  This package contains the shared library.
 
-<<<<<<< HEAD
-=======
-Package: librdmacm1-dbg
-Section: debug
-Architecture: linux-any
-Depends: librdmacm1 (= ${binary:Version}), ${misc:Depends}
-Description: Debug symbols for the librdmacm library
- librdmacm is a library that allows applications to set up reliable
- connected and unreliable datagram transfers when using RDMA adapters.
- It provides a transport-neutral interface in the sense that the same
- code can be used for both InfiniBand and iWARP adapters.  The
- interface is based on sockets, but adapted for queue pair (QP) based
- semantics: communication must use a specific RDMA device, and data
- transfers are message-based.
- .
- librdmacm only provides communication management (connection setup
- and tear-down) and works in conjunction with the verbs interface
- provided by libibverbs, which provides the interface used to actually
- transfer data.
- .
- This package contains the debug symbols associated with
- librdmacm1. They will automatically be used by gdb for debugging
- librdmacm-related issues.
-
->>>>>>> bf2450ea
 Package: rdmacm-utils
 Architecture: linux-any
 Depends: ${misc:Depends}, ${shlibs:Depends}
