Source: rdma-core
<<<<<<< HEAD
Maintainer: Benjamin Drung <benjamin.drung@ionos.com>
=======
Maintainer: Linux RDMA Mailing List <linux-rdma@vger.kernel.org>
Uploaders: Benjamin Drung <benjamin.drung@ionos.com>,
           Talat Batheesh <talatb@mellanox.com>
>>>>>>> d7a9dde2
Section: net
Priority: optional
Build-Depends: cmake (>= 2.8.11),
               cython3,
               debhelper-compat (= 13),
               dh-python,
               dpkg-dev (>= 1.17),
               libnl-3-dev,
               libnl-route-3-dev,
               libsystemd-dev,
               libudev-dev,
               ninja-build,
               pandoc,
               pkg-config,
               python3-dev,
               python3-docutils,
               valgrind [amd64 arm64 armhf i386 mips mips64el mipsel powerpc ppc64 ppc64el s390x]
Rules-Requires-Root: no
Standards-Version: 4.5.1
<<<<<<< HEAD
Vcs-Git: https://github.com/linux-rdma/rdma-core.git -b debian/master
=======
Vcs-Git: https://github.com/linux-rdma/rdma-core.git
>>>>>>> d7a9dde2
Vcs-Browser: https://github.com/linux-rdma/rdma-core
Homepage: https://github.com/linux-rdma/rdma-core

Package: rdma-core
Architecture: linux-any
Depends: lsb-base (>= 3.2-14~),
         udev,
         ${misc:Depends},
         ${perl:Depends},
         ${shlibs:Depends}
Pre-Depends: ${misc:Pre-Depends}
Recommends: dmidecode, ethtool, iproute2
Breaks: infiniband-diags (<< 2.0.0)
Replaces: infiniband-diags (<< 2.0.0)
Description: RDMA core userspace infrastructure and documentation
 This package provides the basic boot time support for systems that use the
 Linux kernel's remote direct memory access (RDMA) subystem which includes
 InfiniBand, iWARP, and RDMA over Converged Ethernet (RoCE).
 .
 Several kernel RDMA support daemons are included:
  - The rdma-ndd daemon which watches for RDMA device changes and/or hostname
    changes and updates the Node Description of the RDMA devices based on
    those changes.
  - The iWARP Port Mapper Daemon (iwpmd) which provides a kernel support
    service in userspace for iWARP drivers to claim TCP ports through the
    standard socket interface.

Package: ibacm
Architecture: linux-any
Depends: lsb-base (>= 3.2-14~),
         rdma-core (>= 15),
         ${misc:Depends},
         ${shlibs:Depends}
Description: InfiniBand Communication Manager Assistant (ACM)
 The IB ACM implements and provides a framework for name, address, and
 route (path) resolution services over InfiniBand.
 It is intended to address connection setup scalability issues running
 MPI applications on large clusters.  The IB ACM provides information
 needed to establish a connection, but does not implement the CM protocol.
 A primary user of the ibacm service is the librdmacm library.

Package: ibverbs-providers
Architecture: linux-any
Multi-Arch: same
Depends: ${misc:Depends}, ${shlibs:Depends}
Provides: libefa1, libipathverbs1, libmlx4-1, libmlx5-1, libmthca1
Replaces: libipathverbs1 (<< 15),
          libmlx4-1 (<< 15),
          libmlx5-1 (<< 15),
          libmthca1 (<< 15)
Breaks: libipathverbs1 (<< 15),
        libmlx4-1 (<< 15),
        libmlx5-1 (<< 15),
        libmthca1 (<< 15)
Description: User space provider drivers for libibverbs
 libibverbs is a library that allows userspace processes to use RDMA
 "verbs" as described in the InfiniBand Architecture Specification and
 the RDMA Protocol Verbs Specification.  iWARP ethernet NICs support
 RDMA over hardware-offloaded TCP/IP, while InfiniBand is a
 high-throughput, low-latency networking technology.  InfiniBand host
 channel adapters (HCAs) and iWARP NICs commonly support direct
 hardware access from userspace (kernel bypass), and libibverbs
 supports this when available.
 .
 An RDMA driver consists of a kernel portion and a user space portion.
 This package contains the user space verbs drivers:
 .
  - bnxt_re: Broadcom NetXtreme-E RoCE HCAs
  - cxgb4: Chelsio T4 iWARP HCAs
  - efa: Amazon Elastic Fabric Adapter
  - hfi1verbs: Intel Omni-Path HFI
  - hns: HiSilicon Hip06 SoC
  - i40iw: Intel Ethernet Connection X722 RDMA
  - ipathverbs: QLogic InfiniPath HCAs
  - mlx4: Mellanox ConnectX-3 InfiniBand HCAs
  - mlx5: Mellanox Connect-IB/X-4+ InfiniBand HCAs
  - mthca: Mellanox InfiniBand HCAs
  - ocrdma: Emulex OneConnect RDMA/RoCE device
  - qedr: QLogic QL4xxx RoCE HCAs
  - rxe: A software implementation of the RoCE protocol
  - siw: A software implementation of the iWarp protocol
  - vmw_pvrdma: VMware paravirtual RDMA device

Package: ibverbs-utils
Architecture: linux-any
Depends: ${misc:Depends}, ${shlibs:Depends}
Description: Examples for the libibverbs library
 libibverbs is a library that allows userspace processes to use RDMA
 "verbs" as described in the InfiniBand Architecture Specification and
 the RDMA Protocol Verbs Specification.  iWARP ethernet NICs support
 RDMA over hardware-offloaded TCP/IP, while InfiniBand is a
 high-throughput, low-latency networking technology.  InfiniBand host
 channel adapters (HCAs) and iWARP NICs commonly support direct
 hardware access from userspace (kernel bypass), and libibverbs
 supports this when available.
 .
 This package contains useful libibverbs1 example programs such as
 ibv_devinfo, which displays information about InfiniBand devices.

Package: libibverbs-dev
Section: libdevel
Architecture: linux-any
Multi-Arch: same
Depends: ibverbs-providers (= ${binary:Version}),
         libibverbs1 (= ${binary:Version}),
         libnl-3-dev,
         libnl-route-3-dev,
         ${misc:Depends}
Description: Development files for the libibverbs library
 libibverbs is a library that allows userspace processes to use RDMA
 "verbs" as described in the InfiniBand Architecture Specification and
 the RDMA Protocol Verbs Specification.  iWARP ethernet NICs support
 RDMA over hardware-offloaded TCP/IP, while InfiniBand is a
 high-throughput, low-latency networking technology.  InfiniBand host
 channel adapters (HCAs) and iWARP NICs commonly support direct
 hardware access from userspace (kernel bypass), and libibverbs
 supports this when available.
 .
 This package is needed to compile programs against libibverbs1.
 It contains the header files and static libraries (optionally)
 needed for compiling.

Package: libibverbs1
Architecture: linux-any
Multi-Arch: same
Section: libs
Pre-Depends: ${misc:Pre-Depends}
Depends: adduser, ${misc:Depends}, ${shlibs:Depends}
Recommends: ibverbs-providers
Breaks: ibverbs-providers (<< 34~)
Description: Library for direct userspace use of RDMA (InfiniBand/iWARP)
 libibverbs is a library that allows userspace processes to use RDMA
 "verbs" as described in the InfiniBand Architecture Specification and
 the RDMA Protocol Verbs Specification.  iWARP ethernet NICs support
 RDMA over hardware-offloaded TCP/IP, while InfiniBand is a
 high-throughput, low-latency networking technology.  InfiniBand host
 channel adapters (HCAs) and iWARP NICs commonly support direct
 hardware access from userspace (kernel bypass), and libibverbs
 supports this when available.
 .
 For this library to be useful, a device-specific plug-in module
 should also be installed.
 .
 This package contains the shared library.

Package: libibumad-dev
Section: libdevel
Architecture: linux-any
Multi-Arch: same
Depends: libibumad3 (= ${binary:Version}), ${misc:Depends}
Description: Development files for libibumad
 libibumad provides userspace Infiniband Management Datagram (uMAD)
 functions which sit on top of the uMAD modules in the kernel.
 These are used by InfiniBand diagnostic and management tools.
 .
 This package is needed to compile programs against libibumad.
 It contains the header files and static libraries (optionally)
 needed for compiling.

Package: libibumad3
Architecture: linux-any
Multi-Arch: same
Section: libs
Pre-Depends: ${misc:Pre-Depends}
Depends: ${misc:Depends}, ${shlibs:Depends}
Description: InfiniBand Userspace Management Datagram (uMAD) library
 libibumad provides userspace Infiniband Management Datagram (uMAD)
 functions which sit on top of the uMAD modules in the kernel.
 These are used by InfiniBand diagnostic and management tools.
 .
 This package contains the shared library.

Package: librdmacm-dev
Section: libdevel
Architecture: linux-any
Multi-Arch: same
Depends: libibverbs-dev, librdmacm1 (= ${binary:Version}), ${misc:Depends}
Description: Development files for the librdmacm library
 librdmacm is a library that allows applications to set up reliable
 connected and unreliable datagram transfers when using RDMA adapters.
 It provides a transport-neutral interface in the sense that the same
 code can be used for both InfiniBand and iWARP adapters.  The
 interface is based on sockets, but adapted for queue pair (QP) based
 semantics: communication must use a specific RDMA device, and data
 transfers are message-based.
 .
 librdmacm only provides communication management (connection setup
 and tear-down) and works in conjunction with the verbs interface
 provided by libibverbs, which provides the interface used to actually
 transfer data.
 .
 This package is needed to compile programs against librdmacm1.
 It contains the header files and static libraries (optionally)
 needed for compiling.

Package: librdmacm1
Architecture: linux-any
Multi-Arch: same
Section: libs
Pre-Depends: ${misc:Pre-Depends}
Depends: ${misc:Depends}, ${shlibs:Depends}
Description: Library for managing RDMA connections
 librdmacm is a library that allows applications to set up reliable
 connected and unreliable datagram transfers when using RDMA adapters.
 It provides a transport-neutral interface in the sense that the same
 code can be used for both InfiniBand and iWARP adapters.  The
 interface is based on sockets, but adapted for queue pair (QP) based
 semantics: communication must use a specific RDMA device, and data
 transfers are message-based.
 .
 librdmacm only provides communication management (connection setup
 and tear-down) and works in conjunction with the verbs interface
 provided by libibverbs, which provides the interface used to actually
 transfer data.
 .
 This package contains the shared library.

Package: rdmacm-utils
Architecture: linux-any
Depends: ${misc:Depends}, ${shlibs:Depends}
Description: Examples for the librdmacm library
 librdmacm is a library that allows applications to set up reliable
 connected and unreliable datagram transfers when using RDMA adapters.
 It provides a transport-neutral interface in the sense that the same
 code can be used for both InfiniBand and iWARP adapters.  The
 interface is based on sockets, but adapted for queue pair (QP) based
 semantics: communication must use a specific RDMA device, and data
 transfers are message-based.
 .
 librdmacm only provides communication management (connection setup
 and tear-down) and works in conjunction with the verbs interface
 provided by libibverbs, which provides the interface used to actually
 transfer data.
 .
 This package contains useful librdmacm1 example programs such as
 rping and udaddy.

Package: srptools
Architecture: linux-any
Depends: lsb-base (>= 3.2-14~),
         rdma-core (>= 15),
         udev,
         ${misc:Depends},
         ${shlibs:Depends}
Pre-Depends: ${misc:Pre-Depends}
Description: Tools for Infiniband attached storage (SRP)
 In conjunction with the kernel ib_srp driver, srptools allows you to
 discover and use Infiniband attached storage devices which use the
 SCSI RDMA Protocol (SRP).

Package: python3-pyverbs
Section: python
Architecture: linux-any
Depends: rdma-core (>= 21),
         ${misc:Depends},
         ${python3:Depends},
         ${shlibs:Depends}
Provides: ${python3:Provides}
Description: Python bindings for rdma-core
 Pyverbs provides a Python API over rdma-core, the Linux userspace C API for
 the remote direct memory access (RDMA) stack.
 .
 One goal is to provide easier access to RDMA: RDMA has a steep learning curve
 as is and the C interface requires the user to initialize multiple structs
 before having usable objects. Pyverbs attempts to remove much of this overhead
 and provide a smoother user experience.

Package: infiniband-diags
Architecture: linux-any
Depends: libibnetdisc5 (= ${binary:Version}),
         ${misc:Depends},
         ${perl:Depends},
         ${shlibs:Depends}
Description: InfiniBand diagnostic programs
 InfiniBand is a switched fabric communications link used in
 high-performance computing and enterprise data centers. Its features
 include high throughput, low latency, quality of service and
 failover, and it is designed to be scalable.
 .
 This package provides diagnostic programs and scripts needed to
 diagnose an InfiniBand subnet.

Package: libibmad5
Section: libs
Architecture: linux-any
Pre-Depends: ${misc:Pre-Depends}
Depends: ${misc:Depends}, ${shlibs:Depends}
Description: Infiniband Management Datagram (MAD) library
 libibmad provides low layer InfiniBand functions for use by the
 Infiniband diagnostic and management programs. These include
 Management Datagrams (MAD), Subnet Administration (SA), Subnet
 Management Packets (SMP) and other basic functions.
 .
 This package contains the shared library.

Package: libibmad-dev
Section: libdevel
Architecture: linux-any
Depends: libibmad5 (= ${binary:Version}), ${misc:Depends}
Description: Development files for libibmad
 libibmad provides low layer Infiniband functions for use by the
 InfiniBand diagnostic and management programs. These include
 Management Datagrams (MAD), Subnet Administration (SA), Subnet
 Management Packets (SMP) and other basic functions.
 .
 This package is needed to compile programs against libibmad5.
 It contains the header files and static libraries (optionally)
 needed for compiling.

Package: libibnetdisc5
Section: libs
Architecture: linux-any
Pre-Depends: ${misc:Pre-Depends}
Depends: ${misc:Depends}, ${shlibs:Depends}
Description: InfiniBand diagnostics library
 InfiniBand is a switched fabric communications link used in
 high-performance computing and enterprise data centers. Its features
 include high throughput, low latency, quality of service and
 failover, and it is designed to be scalable.
 .
 This package provides libraries required by the InfiniBand
 diagnostic programs.

Package: libibnetdisc-dev
Section: libdevel
Architecture: linux-any
Depends: libibnetdisc5 (= ${binary:Version}), ${misc:Depends}
Breaks: infiniband-diags (<< 2.0.0)
Replaces: infiniband-diags (<< 2.0.0)
Description: InfiniBand diagnostics library headers
 InfiniBand is a switched fabric communications link used in
 high-performance computing and enterprise data centers. Its features
 include high throughput, low latency, quality of service and
 failover, and it is designed to be scalable.
 .
 This package provides development files required to build
 applications aginast the libibnetdisc5 InfiniBand diagnostic
 libraries.<|MERGE_RESOLUTION|>--- conflicted
+++ resolved
@@ -1,11 +1,5 @@
 Source: rdma-core
-<<<<<<< HEAD
 Maintainer: Benjamin Drung <benjamin.drung@ionos.com>
-=======
-Maintainer: Linux RDMA Mailing List <linux-rdma@vger.kernel.org>
-Uploaders: Benjamin Drung <benjamin.drung@ionos.com>,
-           Talat Batheesh <talatb@mellanox.com>
->>>>>>> d7a9dde2
 Section: net
 Priority: optional
 Build-Depends: cmake (>= 2.8.11),
@@ -25,11 +19,7 @@
                valgrind [amd64 arm64 armhf i386 mips mips64el mipsel powerpc ppc64 ppc64el s390x]
 Rules-Requires-Root: no
 Standards-Version: 4.5.1
-<<<<<<< HEAD
 Vcs-Git: https://github.com/linux-rdma/rdma-core.git -b debian/master
-=======
-Vcs-Git: https://github.com/linux-rdma/rdma-core.git
->>>>>>> d7a9dde2
 Vcs-Browser: https://github.com/linux-rdma/rdma-core
 Homepage: https://github.com/linux-rdma/rdma-core
 
