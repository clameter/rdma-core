--- conflicted
+++ resolved
@@ -902,28 +902,9 @@
 		goto err_free;
 	}
 
-<<<<<<< HEAD
-	if ((to_hr_dev(pd->context->device)->hw_version != HNS_ROCE_HW_VER1) &&
-		attr->cap.max_send_wr) {
-		qp->sdb = hns_roce_alloc_db(context, HNS_ROCE_QP_TYPE_DB);
-		if (!qp->sdb)
-			goto err_free;
-
-		*(qp->sdb) = 0;
-		cmd.sdb_addr = (uintptr_t)qp->sdb;
-	} else
-		cmd.sdb_addr = 0;
-
-	if ((to_hr_dev(pd->context->device)->hw_version != HNS_ROCE_HW_VER1) &&
-	    attr->cap.max_recv_sge) {
-		qp->rdb = hns_roce_alloc_db(context, HNS_ROCE_QP_TYPE_DB);
-		if (!qp->rdb)
-			goto err_sq_db;
-=======
 	ret = get_sq_db_addr(pd, attr, qp, context, &cmd);
 	if (ret)
 		goto err_free;
->>>>>>> 240594e8
 
 	ret = get_rq_db_addr(pd, attr, qp, context, &cmd);
 	if (ret)
